import os
from typing import Dict, Literal, Optional, Sequence, Tuple, Union
from pydantic import BaseModel
import pyairtable as pyat
from xarray import DataArray
from fibsem_tools.metadata.transform import STTransform
from dotenv import load_dotenv

from fibsem_tools.types import ArrayLike
from fibsem_tools import read

load_dotenv()


class ImageRow(BaseModel):
    """
    A pydantic model that represents a row from the airtable "image" table.

    Attributes
    ----------
    id: str
        The unique identifier of this row.
    size_x_pix: int
        The length of the x axis of the image, in array indices.
    size_y_pix: int
        The length of the y axis of the image, in array indices.
    size_z_pix: int
        The length of the z axis of the image, in array indices.
    resolution_x_nm: float
        The spacing between samples along the x axis of the image, in nanometers.
    resolution_y_nm: float
        The spacing between samples along the y axis of the image, in nanometers.
    resolution_z_nm: float
        The spacing between samples along the z axis of the image, in nanometers.
    offset_x_nm: float
        The position of the first sample of the x axis of the image, in nanometers.
    offset_y_nm: float
        The position of the first sample of the y axis of the image, in nanometers.
    offset_z_nm: float
        The position of the first sample of the z axis of the image, in nanometers.
    value_type: Literal['scalar', 'label']
        The type of the values in the image. For label images, like crops and
        segmentations, this should be `label`. For intensity-based images, like FIB-SEM
        data, this value should be `scalar`.
    image_type: str
        The category of image, e.g. em data, human segmentation, etc.
    title: str
        The name of the image.
    """

    id: str
    size_x_pix: int
    size_y_pix: int
    size_z_pix: int
    resolution_x_nm: float
    resolution_y_nm: float
    resolution_z_nm: float
    offset_x_nm: float
    offset_y_nm: float
    offset_z_nm: float
    value_type: Literal["scalar", "label"]
    image_type: str
<<<<<<< HEAD
    title: str
    location: str
=======
    title: Optional[str]
>>>>>>> 6b2d2ef8

    def to_stt(self) -> STTransform:
        """
        Convert this image to a STTransform.

        Returns
        -------
        STTransform
        """
        return STTransform(
            order="C",
            units=("nm", "nm", "nm"),
            axes=("z", "y", "x"),
            scale=(self.resolution_z_nm, self.resolution_y_nm, self.resolution_x_nm),
            translate=(self.offset_z_nm, self.offset_y_nm, self.offset_x_nm),
        )


def get_airbase() -> pyat.Base:
    """
    Gets a pyairtable.Api.base object, given two environment variables: AIRTABLE_API_KEY and
    AIRTABLE_BASE_ID.

    Returns
    -------
    pyairtable.Api.base
    """
    return pyat.Api(os.environ["AIRTABLE_API_KEY"]).base(os.environ["AIRTABLE_BASE_ID"])


class AnnotationState(BaseModel):
    """
    The state of an annotation for a particular class. Corresponds to rows in the
    "annotation_type" on airtable.

    Attributes
    ----------
    present: Optional[bool]
        Whether this class is present or absent in a crop.
    annotated: Optional[bool]
        Whether this class is annotated in a crop
    sparse: Optional[bool]
        Whether this class is sparse or not (i.e., dense) in a crop.
    """

    present: Optional[bool]
    annotated: Optional[bool]
    sparse: Optional[bool]


def class_encoding_by_image(image_name: str) -> Dict[str, int]:
    """
    Get a class encoding from airtable. A class encoding is a dict where the keys are
    strings (more specifically, class ids), and the values are integers
    (more specifically, the canonical value used when annotating that class).

    Parameters
    ----------
    image_name: str
        The name of the annotated image.

    Returns
    -------
    Dict[str, int]
        A mapping from class ids to integers.

    """
    airbase = get_airbase()
    # airtable does not return False for an unchecked checkbox, so merging the result of
    # an airtable query with this dict will map empty fields to False.
    annotation_defaults = {"present": False, "annotated": False, "sparse": False}
    annotation_table = airbase.table("annotation")
    annotation_types = airbase.table("annotation_type").all(
        fields=["name", "present", "annotated", "sparse"]
    )
    annotation_types_parsed = {
        a["id"]: AnnotationState(**{**annotation_defaults, **a["fields"]})
        for a in annotation_types
    }
    result = annotation_table.first(formula='{image} = "' + image_name + '"')
    if result is None:
        raise ValueError(f"Airtable does not contain a record named {image_name}")
    else:
        fields = result["fields"]
        out = {}
        for key in tuple(fields.keys()):
            try:
                value_str, *rest = key.split("_")
                value = int(value_str)
                # raises if the prefix is not an int
                annotation_type = annotation_types_parsed[fields[key][0]]
                if annotation_type.annotated:
                    out["_".join(rest)] = int(value)
            except ValueError:
                # the field name was not of the form <number>_<class>
                pass
    return out


def query_image_by_name(image_name: str) -> ImageRow:
    """
    Get metadata about an image from airtable.

    Parameters
    ----------
    image_name: str
        The name of the image.

    Returns
    -------
    ImageRow
    """
    airbase = get_airbase()
    result = airbase.table("image").all(formula='{name} = "' + image_name + '"')
    if len(result) > 1:
        raise ValueError(
            f"Retrieved {len(result)} images with the name {image_name}. Ensure that the name is unique."
        )
    if result is None:
        raise ValueError(f"Airtable does not contain a record named {image_name}")
    else:
        fields = result[0]["fields"]
        try:
            return ImageRow(**fields, id=result[0]["id"])
        except KeyError as e:
            raise ValueError(f"Missing field in airtable: {e}")


def coords_from_airtable(
    image_name: str, shape: Union[Literal["auto"], Tuple[int, ...]] = "auto"
) -> Sequence[DataArray]:
    """
    Get xarray-ready coordinates for an array based on an entry in airtable.

    Parameters
    ----------
    image_name: str
        The name of the image in airtable.
    shape: Literal['auto'] | Tuple[int,...]
        The shape of the array. If this is 'auto' (the default), then the size of the
        image will be inferred from airtable.

    Returns
    -------
    List[DataArray]
    """
    img = query_image_by_name(image_name)
    _shape: Tuple[int, ...]

    if shape == "auto":
        _shape = (img.size_z_pix, img.size_y_pix, img.size_x_pix)
    else:
        _shape = shape

    return img.to_stt().to_coords(shape=_shape)


def to_xarray(image: ImageRow) -> DataArray:
    item = read(image.location)
    if not isinstance(item, ArrayLike):
        raise ValueError(
            f"Reading {image.location} produced an instance of {type(item)}, which is not an array."
        )
    coords = image.to_stt().to_coords(item.shape)
    return DataArray(data=item, coords=coords)<|MERGE_RESOLUTION|>--- conflicted
+++ resolved
@@ -60,12 +60,8 @@
     offset_z_nm: float
     value_type: Literal["scalar", "label"]
     image_type: str
-<<<<<<< HEAD
-    title: str
+    title: Optional[str]
     location: str
-=======
-    title: Optional[str]
->>>>>>> 6b2d2ef8
 
     def to_stt(self) -> STTransform:
         """
