--- conflicted
+++ resolved
@@ -34,12 +34,8 @@
         if os.path.isdir(paths):
             return list(
                 tz.concat(
-<<<<<<< HEAD
-                    (os.path.join(dp, f) for f in fn) for dp, dn, fn in os.walk(paths, followlinks=followlinks)
-=======
                     (os.path.join(dp, f) for f in fn)
                     for dp, dn, fn in os.walk(paths, followlinks=followlinks)
->>>>>>> 1807d0ab
                 )
             )
         elif os.path.isfile(paths):
@@ -54,13 +50,9 @@
 
 
 def list_files_parallel(
-<<<<<<< HEAD
-    paths: Union[Sequence[Union[str, Path]], str, Path], followlinks=False, compute: bool = True
-=======
     paths: Union[Sequence[Union[str, Path]], str, Path],
     followlinks=False,
     compute: bool = True,
->>>>>>> 1807d0ab
 ):
     result = []
     delf = delayed(lambda p: list_files(p, followlinks=followlinks))
