--- conflicted
+++ resolved
@@ -11,11 +11,7 @@
 import numpy as np
 import xarray
 import zarr
-<<<<<<< HEAD
 from zarr.storage import FSStore, contains_array, contains_group, BaseStore
-=======
-from zarr.storage import FSStore
->>>>>>> 34f6d674
 from dask import bag, delayed
 from distributed import Client, Lock
 from toolz import concat
