from __future__ import annotations
from enum import Enum
from typing import Dict, Generic, List, Literal, Optional, TypeVar, Union

from pydantic import BaseModel, root_validator
from pydantic.generics import GenericModel


class StrictBase(BaseModel):
    class Config:
        extra = "forbid"


class InstanceName(BaseModel):
    long: str
    short: str


class Annotated(str, Enum):
    dense: str = "dense"
    sparse: str = "sparse"
    empty: str = "empty"


class AnnotationState(BaseModel):
    present: bool
    annotated: Annotated


class Label(BaseModel):
    value: int
    name: InstanceName
    annotationState: AnnotationState
    count: Optional[int]


class LabelList(BaseModel):
    labels: List[Label]
    annotation_type: AnnotationType = "semantic"


classNameDict = {
    1: InstanceName(short="ECS", long="Extracellular Space"),
    2: InstanceName(short="Plasma membrane", long="Plasma membrane"),
    3: InstanceName(short="Mito membrane", long="Mitochondrial membrane"),
    4: InstanceName(short="Mito lumen",long="Mitochondrial lumen"),
    5: InstanceName(short="Mito DNA", long="Mitochondrial DNA"),
    6: InstanceName(short="Golgi Membrane", long="Golgi apparatus membrane"),
    7: InstanceName(short="Golgi lumen", long="Golgi apparatus lumen"),
    8: InstanceName(short="Vesicle membrane", long="Vesicle membrane"),
    9: InstanceName(short="Vesicle lumen", long="VesicleLumen"),
    10: InstanceName(short="MVB membrane", long="Multivesicular body membrane"),
    11: InstanceName(short="MVB lumen", long="Multivesicular body lumen"),
    12: InstanceName(short="Lysosome membrane", long="Lysosome membrane"),
    13: InstanceName(short="Lysosome lumen", long="Lysosome membrane"),
    14: InstanceName(short="LD membrane", long="Lipid droplet membrane"),
    15: InstanceName(short="LD lumen", long="Lipid droplet lumen"),
    16: InstanceName(short="ER membrane", long="Endoplasmic reticulum membrane"),
    17: InstanceName(short="ER lumen", long="Endoplasmic reticulum membrane"),
    18: InstanceName(short="ERES membrane", long="Endoplasmic reticulum exit site membrane"),
    19: InstanceName(short="ERES lumen", long="Endoplasmic reticulum exit site lumen"),
    20: InstanceName(short="NE membrane", long="Nuclear envelope membrane"),
    21: InstanceName(short="NE lumen", long="Nuclear envelope lumen"),
    22: InstanceName(short="Nuclear pore out", long="Nuclear pore out"),
    23: InstanceName(short="Nuclear pore in", long="Nuclear pore in"),
    24: InstanceName(short="HChrom", long="Heterochromatin"),
    25: InstanceName(short="NHChrom", long="Nuclear heterochromatin"),
    26: InstanceName(short="EChrom", long="Euchromatin"),
    27: InstanceName(short="NEChrom", long="Nuclear euchromatin"),
    28: InstanceName(short="Nucleoplasm", long="Nucleoplasm"),
    29: InstanceName(short="Nucleolus", long="Nucleolus"),
    30: InstanceName(short="Microtubules out", long="Microtubules out"),
    31: InstanceName(short="Centrosome", long="Centrosome"),
    32: InstanceName(short="Distal appendages", long="Distal appendages"),
    33: InstanceName(short="Subdistal appendages", long="Subdistal appendages"),
    34: InstanceName(short="Ribosomes", long="Ribsoomes"),
    35: InstanceName(short="Cytosol", long="Cytosol"),
    36: InstanceName(short="Microtubules in", long="Microtubules in"),
    37: InstanceName(short="Nucleus combined", long="Nucleus combined"),
    38: InstanceName(short="Vimentin", long="Vimentin"),
    39: InstanceName(short="Glycogen", long="Glycogen"),
<<<<<<< HEAD
    40: InstanceName(short="Cardiac neurons", long="Cardiac neurons"),
    41: InstanceName(short="Endothelial cells", long="Endothelial cells"),
    42: InstanceName(short="Cardiomyocytes", long="Cardiomyocytes"),
    43: InstanceName(short="Epicardial cells", long="Epicardial cells"),
    44: InstanceName(short="Parietal pericardial cells", long="Parietal pericardial cells"),
    45: InstanceName(short="Red blood cells", long="Red blood cells"),
    46: InstanceName(short="White blood cells", long="White blood cells"),
    47: InstanceName(short="Peroxisome membrane", long="Peroxisome membrane"),
    48: InstanceName(short="Peroxisome lumen", long="Peroxisome lumen"),
}
=======
}

Possibility = Literal["unknown", "absent"]


class SemanticSegmentation(BaseModel):
    type: Literal["semantic_segmentation"] = "semantic_segmentation"
    encoding: Dict[Union[Possibility, Literal["present"]], int]


class InstanceSegmentation(BaseModel):
    type: Literal["instance_segmentation"] = "instance_segmentation"
    encoding: Dict[Possibility, int]


AnnotationType = Union[SemanticSegmentation, InstanceSegmentation]

TName = TypeVar("TName", bound=str)


class AnnotationArrayAttrs(GenericModel, Generic[TName]):
    """
    The metadata for an array of annotated values.
    """

    class_name: TName
    # a mapping from values to frequencies
    histogram: Optional[Dict[Possibility, int]]
    # a mapping from class names to values
    # this is array metadata because labels might disappear during downsampling
    annotation_type: AnnotationType

    @root_validator()
    def check_encoding(cls, values):
        if (typ := values.get("type", False)) and (
            hist := values.get("histogram", False)
        ):
            # check that everything in the histogram is encoded
            assert set(typ.encoding.keys()).issuperset((hist.keys())), "Oh no"

        return values


class MultiscaleGroupAttrs(GenericModel, Generic[TName]):
    """
    The metadata for an individual annotated semantic class.
    In a storage hierarchy like zarr or hdf5, this metadata is associated with a
    group-like container that contains a collection of arrays that contain the
    annotation data in a multiscale representation.
    """

    class_name: TName
    description: str
    created_by: list[str]
    created_with: list[str]
    start_date: str | None
    end_date: str | None
    duration_days: int | None
    annotation_type: AnnotationType


class AnnotationProtocol(GenericModel, Generic[TName]):
    url: str
    class_names: list[TName]

    class Config:
        allow_extra = "forbid"


class AnnotationCropAttrs(GenericModel, Generic[TName]):
    """
    The metadata for all annotations in a single crop.
    """

    name: Optional[str]
    description: Optional[str]
    protocol: AnnotationProtocol[TName]
    doi: Optional[str]
>>>>>>> 9fdc9bb5
<|MERGE_RESOLUTION|>--- conflicted
+++ resolved
@@ -79,7 +79,6 @@
     37: InstanceName(short="Nucleus combined", long="Nucleus combined"),
     38: InstanceName(short="Vimentin", long="Vimentin"),
     39: InstanceName(short="Glycogen", long="Glycogen"),
-<<<<<<< HEAD
     40: InstanceName(short="Cardiac neurons", long="Cardiac neurons"),
     41: InstanceName(short="Endothelial cells", long="Endothelial cells"),
     42: InstanceName(short="Cardiomyocytes", long="Cardiomyocytes"),
@@ -89,8 +88,6 @@
     46: InstanceName(short="White blood cells", long="White blood cells"),
     47: InstanceName(short="Peroxisome membrane", long="Peroxisome membrane"),
     48: InstanceName(short="Peroxisome lumen", long="Peroxisome lumen"),
-}
-=======
 }
 
 Possibility = Literal["unknown", "absent"]
@@ -168,5 +165,4 @@
     name: Optional[str]
     description: Optional[str]
     protocol: AnnotationProtocol[TName]
-    doi: Optional[str]
->>>>>>> 9fdc9bb5
+    doi: Optional[str]