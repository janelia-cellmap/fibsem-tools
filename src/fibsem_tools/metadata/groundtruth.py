--- conflicted
+++ resolved
@@ -156,15 +156,6 @@
     """
 
     class_name: TName
-<<<<<<< HEAD
-    description: str
-    created_by: list[str]
-    created_with: list[str]
-    start_date: Optional[str]
-    end_date: Optional[str]
-    duration_days: Optional[int]
-=======
->>>>>>> fa4639ef
     annotation_type: AnnotationType
 
 
