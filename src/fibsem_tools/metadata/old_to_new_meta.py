--- conflicted
+++ resolved
@@ -14,12 +14,6 @@
 ome_adapters = get_adapters("0.4")
 out_chunks = (256,) * 3
 
-<<<<<<< HEAD
-@click.command
-@click.argument("source", type=click.STRING)
-def main(source: str) -> None:
-    click.echo(read_xarray(source))
-=======
 annotation_type = gt.SemanticSegmentation(encoding={"absent": 0, "present": 1})
 
 
@@ -63,7 +57,6 @@
             compressor=Blosc(cname="zstd"),
             attrs=gt.annotation_attrs_wrapper(annotation_array_attrs.dict()),
         )
->>>>>>> fa4639ef
 
         annotation_group_specs[annotation_group_names[idx]] = GroupSpec(
             attrs={
