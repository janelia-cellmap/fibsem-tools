--- conflicted
+++ resolved
@@ -151,16 +151,11 @@
 
 [[package]]
 name = "distributed"
-<<<<<<< HEAD
-version = "2021.7.0+23.gb5e9373a"
-=======
 version = "2021.7.1"
->>>>>>> 1807d0ab
 description = "Distributed scheduler for Dask"
 category = "main"
 optional = false
 python-versions = ">=3.7"
-develop = false
 
 [package.dependencies]
 click = ">=6.6"
@@ -172,14 +167,11 @@
 sortedcontainers = "<2.0.0 || >2.0.0,<2.0.1 || >2.0.1"
 tblib = ">=1.6.0"
 toolz = ">=0.8.2"
-tornado = {version = ">=6.0.3", markers = "python_version >= \"3.8\""}
+tornado = [
+    {version = ">=5", markers = "python_version < \"3.8\""},
+    {version = ">=6.0.3", markers = "python_version >= \"3.8\""},
+]
 zict = ">=0.1.3"
-
-[package.source]
-type = "git"
-url = "https://github.com/dask/distributed.git"
-reference = "main"
-resolved_reference = "b5e9373a334260845e0ce9a97377de890e38c5e5"
 
 [[package]]
 name = "fasteners"
@@ -677,11 +669,7 @@
 [metadata]
 lock-version = "1.1"
 python-versions = ">=3.7.1, <4"
-<<<<<<< HEAD
-content-hash = "766ef7d7d811ac9c69cd675a18519181152857bee9be5ca92fcb0db17a9dc028"
-=======
 content-hash = "91a5b62a10cf71b22cb69fdac700c0b895ce80e61b413d66a62363ab35b6388c"
->>>>>>> 1807d0ab
 
 [metadata.files]
 appdirs = [
@@ -734,17 +722,10 @@
     {file = "dask-jobqueue-0.7.3.tar.gz", hash = "sha256:682d7cc0e6b319b6ab83a7a898680c12e9c77ddc77df380b40041290f55d4e79"},
     {file = "dask_jobqueue-0.7.3-py2.py3-none-any.whl", hash = "sha256:435b8a77a95f82326b3b18a3f60358754ea3f7ac4d62950ab8fed0f56f223c71"},
 ]
-<<<<<<< HEAD
-dask-jobqueue = [
-    {file = "dask-jobqueue-0.7.3.tar.gz", hash = "sha256:682d7cc0e6b319b6ab83a7a898680c12e9c77ddc77df380b40041290f55d4e79"},
-    {file = "dask_jobqueue-0.7.3-py2.py3-none-any.whl", hash = "sha256:435b8a77a95f82326b3b18a3f60358754ea3f7ac4d62950ab8fed0f56f223c71"},
-=======
 distributed = [
     {file = "distributed-2021.7.1-py3-none-any.whl", hash = "sha256:0b979c350315bdc85d75a17787b29b869ff88992f2573d503f3e28b256faae50"},
     {file = "distributed-2021.7.1.tar.gz", hash = "sha256:3a41ff1a1674d4ff0944dfdd8024e168ff451bcd72474d3f4d61d8a4ba019a78"},
->>>>>>> 1807d0ab
-]
-distributed = []
+]
 fasteners = [
     {file = "fasteners-0.16.3-py2.py3-none-any.whl", hash = "sha256:8408e52656455977053871990bd25824d85803b9417aa348f10ba29ef0c751f7"},
     {file = "fasteners-0.16.3.tar.gz", hash = "sha256:b1ab4e5adfbc28681ce44b3024421c4f567e705cc3963c732bf1cba3348307de"},
