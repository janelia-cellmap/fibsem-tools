--- conflicted
+++ resolved
@@ -7,11 +7,7 @@
 
 [tool.poetry.dependencies]
 python = ">=3.7.1, <4"
-<<<<<<< HEAD
-distributed = { git = "https://github.com/dask/distributed.git", branch = "main"}
-=======
 distributed = "2021.07.1"
->>>>>>> 1807d0ab
 tensorstore = "^0.1.8"
 h5py = "^3.1.0"
 fsspec = "2021.07.0"
