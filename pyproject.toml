--- conflicted
+++ resolved
@@ -25,10 +25,7 @@
 click = "^8.1.3"
 dask = "^2023.3.2"
 textual = "^0.16.0"
-<<<<<<< HEAD
-=======
 aiohttp = "^3.8.4"
->>>>>>> 0b237e0b
 xarray-datatree = "^0.0.12"
 pydantic-zarr = "^0.5.0"
 
