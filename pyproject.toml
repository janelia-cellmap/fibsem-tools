[tool.poetry]
name = "fibsem-tools"
version = "0.3.2"
description = "Tools for processing FIBSEM datasets"
authors = ["Davis Vann Bennett <davis.v.bennett@gmail.com>"]
license = "MIT"

[tool.poetry.dependencies]
python = ">=3.8, <4"
distributed = ">=2021.10.0"
tensorstore = "^0.1.8"
h5py = "^3.1.0"
fsspec = ">=2022.2.0"
zarr = "^2.10.3"
mrcfile = "^1.2.0"
numpy = "^1.20.0"
xarray = ">=2022.03.0"
pydantic = "^1.8.2"
backoff = "^1.10.0"
<<<<<<< HEAD
s3fs = ">=2022.2.0"
=======
xarray-multiscale = "^0.3.0"
s3fs = "^2022.10.0"
>>>>>>> da2e46dc

[tool.poetry.dev-dependencies]
mypy = "^0.790"
black = "22.3.0"
pytest = "^6.1.2"
pytest-cov = "^3.0.0"

[build-system]
requires = ["poetry-core>=1.0.0"]
build-backend = "poetry.core.masonry.api"<|MERGE_RESOLUTION|>--- conflicted
+++ resolved
@@ -1,6 +1,6 @@
 [tool.poetry]
 name = "fibsem-tools"
-version = "0.3.2"
+version = "1.0.0"
 description = "Tools for processing FIBSEM datasets"
 authors = ["Davis Vann Bennett <davis.v.bennett@gmail.com>"]
 license = "MIT"
@@ -17,12 +17,7 @@
 xarray = ">=2022.03.0"
 pydantic = "^1.8.2"
 backoff = "^1.10.0"
-<<<<<<< HEAD
 s3fs = ">=2022.2.0"
-=======
-xarray-multiscale = "^0.3.0"
-s3fs = "^2022.10.0"
->>>>>>> da2e46dc
 
 [tool.poetry.dev-dependencies]
 mypy = "^0.790"
